--- conflicted
+++ resolved
@@ -4,20 +4,13 @@
   push:
     tags: ['v*']
 
-<<<<<<< HEAD
 permissions:
   contents: write
-  packages: write
-  id-token: write
-=======
-permissions:  # added using https://github.com/step-security/secure-repo
-  contents: read
   issues: read
   id-token: write
   packages: write
   checks: write
   pull-requests: write
->>>>>>> bcf83fae
 
 jobs:
   ci-midnightjs:
