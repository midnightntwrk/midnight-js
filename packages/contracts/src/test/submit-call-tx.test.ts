--- conflicted
+++ resolved
@@ -98,11 +98,7 @@
       nextPrivateState: { state: 'test' },
       nextZswapLocalState: mockZswapLocalState,
       privateTranscriptOutputs: [] as AlignedValue[],
-<<<<<<< HEAD
-      result: undefined
-=======
       result: vi.fn()
->>>>>>> 79988302
     }
   });
 
@@ -148,10 +144,6 @@
 
         const mockUnprovenCallTxData = createMockUnprovenCallTxData({
           private: {
-<<<<<<< HEAD
-            ...createMockUnprovenCallTxData().private,
-            nextPrivateState
-=======
             nextPrivateState,
             input: {} as AlignedValue,
             output: {} as AlignedValue,
@@ -160,7 +152,6 @@
             nextZswapLocalState: mockZswapLocalState,
             unprovenTx: mockUnprovenTx,
             newCoins: [mockCoinInfo]
->>>>>>> 79988302
           }
         });
         vi.mocked(createUnprovenCallTx).mockResolvedValue(mockUnprovenCallTxData);
@@ -287,10 +278,6 @@
 
         const mockUnprovenCallTxData = createMockUnprovenCallTxData({
           private: {
-<<<<<<< HEAD
-            ...createMockUnprovenCallTxData().private,
-            newCoins: []
-=======
             newCoins: [],
             input: {} as AlignedValue,
             output: {} as AlignedValue,
@@ -299,7 +286,6 @@
             nextZswapLocalState: mockZswapLocalState,
             nextPrivateState: { state: 'test' },
             unprovenTx: mockUnprovenTx
->>>>>>> 79988302
           }
         });
         vi.mocked(createUnprovenCallTx).mockResolvedValue(mockUnprovenCallTxData);
@@ -323,10 +309,6 @@
 
         const mockUnprovenCallTxData = createMockUnprovenCallTxData({
           private: {
-<<<<<<< HEAD
-            ...createMockUnprovenCallTxData().private,
-            nextPrivateState: undefined
-=======
             nextPrivateState: undefined,
             input: {} as AlignedValue,
             output: {} as AlignedValue,
@@ -335,7 +317,6 @@
             nextZswapLocalState: mockZswapLocalState,
             unprovenTx: mockUnprovenTx,
             newCoins: [mockCoinInfo]
->>>>>>> 79988302
           }
         });
         vi.mocked(createUnprovenCallTx).mockResolvedValue(mockUnprovenCallTxData);
