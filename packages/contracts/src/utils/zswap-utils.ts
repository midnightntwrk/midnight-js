--- conflicted
+++ resolved
@@ -59,12 +59,7 @@
   });
 };
 
-<<<<<<< HEAD
 export const serializeQualifiedShieldedCoinInfo = (coinInfo: QualifiedShieldedCoinInfo): string => {
-
-=======
-export const serializeQualifiedCoinInfo = (coinInfo: QualifiedCoinInfo): string => {
->>>>>>> 81a9625e
   const { mt_index: _, ...rest } = coinInfo;
   return serializeCoinInfo(rest);
 };
@@ -143,13 +138,8 @@
 export const zswapStateToOffer = (
   zswapLocalState: ZswapLocalState,
   encryptionPublicKey: EncPublicKey,
-<<<<<<< HEAD
-  params?: { contractAddress: ContractAddress; zswapChainState: ZswapChainState }
+  addressAndChainStateTuple?: { contractAddress: ContractAddress; zswapChainState: ZswapChainState }
 ): UnprovenOffer | undefined => {
-=======
-  addressAndChainStateTuple?: { contractAddress: ContractAddress; zswapChainState: ZswapChainState }
-): UnprovenOffer => {
->>>>>>> 81a9625e
   const unprovenOutputs = new Map<string, UnprovenOutput>(
     zswapLocalState.outputs.map((output) => [
       serializeCoinInfo(output.coinInfo),
