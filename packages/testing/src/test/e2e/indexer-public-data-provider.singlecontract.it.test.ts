--- conflicted
+++ resolved
@@ -15,18 +15,13 @@
 
 import type { FinalizedDeployTxData } from '@midnight-ntwrk/midnight-js-contracts';
 import { getRuntimeNetworkId } from '@midnight-ntwrk/midnight-js-network-id';
-<<<<<<< HEAD
-import * as api from '@/e2e/counter-api';
-import { CounterConfiguration } from '@/e2e/counter-api';
-=======
 import { type FinalizedTxData, type PublicDataProvider, SucceedEntirely } from '@midnight-ntwrk/midnight-js-types';
 import path from 'path';
 
-import * as api from '@/e2e/api';
-import { CounterConfiguration } from '@/e2e/api';
 import { UNDEPLOYED_CONTRACT_ADDRESS, VERY_SLOW_TEST_TIMEOUT } from '@/e2e/constants';
 import { CompiledCounter } from '@/e2e/contract';
->>>>>>> 9b9df7b7
+import * as api from '@/e2e/counter-api';
+import { CounterConfiguration } from '@/e2e/counter-api';
 import {
   type CounterContract,
   type CounterProviders,
