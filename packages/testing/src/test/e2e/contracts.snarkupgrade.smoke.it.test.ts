--- conflicted
+++ resolved
@@ -23,24 +23,16 @@
 } from '@midnight-ntwrk/midnight-js-contracts';
 import { SucceedEntirely } from '@midnight-ntwrk/midnight-js-types';
 import path from 'path';
-<<<<<<< HEAD
+
+import { VERY_SLOW_TEST_TIMEOUT } from '@/e2e/constants';
+import { type CounterPrivateState } from '@/e2e/contract';
 import * as api from '@/e2e/counter-api';
 import {
+  CIRCUIT_ID_RESET,
   cloneContractInstance,
   CounterCloneConfiguration,
-  counterContractInstance,
-  CIRCUIT_ID_RESET
+  counterContractInstance
 } from '@/e2e/counter-api';
-import { type CounterProviders } from '@/e2e/counter-types';
-import { type CounterPrivateState } from '@/e2e/contract';
-import { CounterClonePrivateStateId } from '@/e2e/counter-clone-types';
-import { VERY_SLOW_TEST_TIMEOUT } from '@/e2e/constants';
-=======
-
-import * as api from '@/e2e/api';
-import { cloneContractInstance, CounterCloneConfiguration, counterContractInstance } from '@/e2e/api';
-import { CIRCUIT_ID_RESET, VERY_SLOW_TEST_TIMEOUT } from '@/e2e/constants';
-import { type CounterPrivateState } from '@/e2e/contract';
 import { CounterClonePrivateStateId } from '@/e2e/counter-clone-types';
 import { type CounterProviders } from '@/e2e/counter-types';
 import {
@@ -50,7 +42,6 @@
   initializeMidnightProviders,
   type MidnightWalletProvider,
   type TestEnvironment} from '@/infrastructure';
->>>>>>> 9b9df7b7
 
 const logger = createLogger(
   path.resolve(`${process.cwd()}`, 'logs', 'tests', `contracts_snark_upgrade_${new Date().toISOString()}.log`)
