/*
 * This file is part of midnight-js.
 * Copyright (C) 2025 Midnight Foundation
 * SPDX-License-Identifier: Apache-2.0
 * Licensed under the Apache License, Version 2.0 (the "License");
 * You may not use this file except in compliance with the License.
 * You may obtain a copy of the License at
 * http://www.apache.org/licenses/LICENSE-2.0
 * Unless required by applicable law or agreed to in writing, software
 * distributed under the License is distributed on an "AS IS" BASIS,
 * WITHOUT WARRANTIES OR CONDITIONS OF ANY KIND, either express or implied.
 * See the License for the specific language governing permissions and
 * limitations under the License.
 */

import { sampleSigningKey } from '@midnight-ntwrk/compact-runtime';
import {
  ContractCall,
  ContractDeploy,
  LedgerState,
  sampleCoinPublicKey,
  sampleEncryptionPublicKey,
  type UnprovenTransaction,
  WellFormedStrictness,
  ZswapChainState} from '@midnight-ntwrk/ledger';
import {
  createUnprovenCallTxFromInitialStates,
  createUnprovenDeployTxFromVerifierKeys
} from '@midnight-ntwrk/midnight-js-contracts';
import { DEFAULT_CONFIG, httpClientProofProvider } from '@midnight-ntwrk/midnight-js-http-client-proof-provider';
import { NodeZkConfigProvider } from '@midnight-ntwrk/midnight-js-node-zk-config-provider';
import type { ProofProvider, ZKConfig } from '@midnight-ntwrk/midnight-js-types';
import { getImpureCircuitIds } from '@midnight-ntwrk/midnight-js-types';
<<<<<<< HEAD
import type { CounterCircuits } from '@/e2e/counter-types';
import * as api from '@/e2e/counter-api';
import { CounterConfiguration, counterContractInstance } from '@/e2e/counter-api';
=======
import path from 'path';

import * as api from '@/e2e/api';
import { CounterConfiguration, counterContractInstance } from '@/e2e/api';
>>>>>>> 9b9df7b7
import { createInitialPrivateState } from '@/e2e/contract';
import type { CounterCircuits } from '@/e2e/counter-types';
import {
  createLogger,
  DynamicProofServerContainer,
  type ProofServerContainer
} from '@/infrastructure';

const logger = createLogger(
  path.resolve(`${process.cwd()}`, 'logs', 'tests', `proof_server_${new Date().toISOString()}.log`)
);

describe('Proof server integration', () => {
  const circuitId = 'increment';
  const privateStateZero = createInitialPrivateState(0);

  let proofServerContainer: ProofServerContainer;
  let proofProvider: ProofProvider<CounterCircuits>;
  let unprovenDeployTx: UnprovenTransaction;
  let unprovenCallTx: UnprovenTransaction;
  let zkConfig: ZKConfig<CounterCircuits>;

  beforeEach(() => {
    logger.info(`Running test=${expect.getState().currentTestName}`);
  });

  beforeAll(async () => {
    proofServerContainer = await DynamicProofServerContainer.start(logger);
    proofProvider = httpClientProofProvider(proofServerContainer.getUrl());
    const zkConfigProvider = new NodeZkConfigProvider<CounterCircuits>(new CounterConfiguration().zkConfigPath);
    const coinPublicKey = sampleCoinPublicKey();
    const encryptionPublicKey = sampleEncryptionPublicKey();
    const signingKey = sampleSigningKey();
    const verifierKeys = await zkConfigProvider.getVerifierKeys(getImpureCircuitIds(counterContractInstance));
    const unprovenDeployTxResult = createUnprovenDeployTxFromVerifierKeys(
      verifierKeys,
      coinPublicKey,
      {
        contract: api.counterContractInstance,
        initialPrivateState: privateStateZero,
        signingKey
      },
      encryptionPublicKey
    );
    unprovenDeployTx = unprovenDeployTxResult.private.unprovenTx!;
    unprovenCallTx = createUnprovenCallTxFromInitialStates(
      {
        contract: api.counterContractInstance,
        circuitId,
        contractAddress: unprovenDeployTxResult.public.contractAddress,
        coinPublicKey,
        initialContractState: unprovenDeployTxResult.public.initialContractState,
        initialZswapChainState: new ZswapChainState(),
        initialPrivateState: unprovenDeployTxResult.private.initialPrivateState
      },
      coinPublicKey,
      encryptionPublicKey
    ).private.unprovenTx;
    zkConfig = await zkConfigProvider.get(circuitId);
  });

  afterAll(async () => {
    await proofServerContainer.stop();
  });

  /**
   * Test successful proof creation for deploy and call transactions.
   *
   * @given A proof server container and proof provider
   * @and Unproven deploy and call transactions with valid configuration
   * @when Creating proofs for both deploy and call transactions
   * @then Should successfully generate proofs for both transaction types
   * @and Should return valid ContractDeploy and ContractCall instances
   */
  test('should create proofs successfully for deploy and call transactions', async () => {
    const provenDeployTx = await proofProvider.proveTx(unprovenDeployTx);
    expect(provenDeployTx.contractCalls.length).toEqual(1);
    expect(provenDeployTx.contractCalls[0]).toBeInstanceOf(ContractDeploy);
    const provenCallTx = await proofProvider.proveTx(unprovenCallTx, { zkConfig });
    expect(provenCallTx.contractCalls.length).toEqual(1);
    expect(provenCallTx.contractCalls[0]).toBeInstanceOf(ContractCall);
    expect((provenCallTx.contractCalls[0] as ContractCall).entryPoint).toEqual(circuitId);
  });

  test('should create proofs with transactions that has succesfull well-formedness', async () => {
    const zSwapChainState = new ZswapChainState();
    const ledgerState = new LedgerState(zSwapChainState);
    const strictness = new WellFormedStrictness();
    strictness.verifyContractProofs = false;
    strictness.enforceBalancing = false;
    strictness.verifyNativeProofs = false;

    const provenDeployTx = await proofProvider.proveTx(unprovenDeployTx);
    expect(() => provenDeployTx.wellFormed(ledgerState, strictness)).not.toThrow();

    const provenCallTx = await proofProvider.proveTx(unprovenCallTx, { zkConfig });
    expect(() => provenCallTx.wellFormed(ledgerState, strictness)).not.toThrow();
  });
  /**
   * Test error handling for invalid ZKConfig circuit ID.
   *
   * @given A proof provider and unproven call transaction
   * @and Invalid ZKConfig with wrong circuit ID
   * @when Attempting to prove transaction with invalid configuration
   * @then Should throw Bad Request error for invalid circuit ID
   */
  test('should throw error for invalid ZKConfig circuitId', async () => {
    const invalidZkConfig = { ...zkConfig, circuitId: 'invalid' as CounterCircuits };
    await expect(proofProvider.proveTx(unprovenCallTx, { zkConfig: invalidZkConfig })).rejects.toThrow('Bad Request');
  });

  /**
   * Test error handling for undefined ZKConfig.
   *
   * @given A proof provider and unproven call transaction
   * @and No ZKConfig provided
   * @when Attempting to prove transaction without configuration
   * @then Should throw Bad Request error for missing ZKConfig
   */
  test('should throw error for undefined ZKConfig', async () => {
    await expect(proofProvider.proveTx(unprovenCallTx)).rejects.toThrow('Bad Request');
  });

  const numTxsToProve = 5;
  const timeout = numTxsToProve * DEFAULT_CONFIG.timeout;

  /**
   * Test parallel proof generation for multiple transactions.
   *
   * @given A proof provider and multiple identical unproven transactions
   * @and Valid ZKConfig and extended timeout configuration
   * @when Executing multiple proveTx calls in parallel
   * @then Should successfully prove all transactions without errors
   * @and Should return valid ContractCall instances for all results
   */
  test(`should execute ${numTxsToProve} proveTx calls in parallel without errors`, async () => {
    const results = await Promise.all(
      [...Array(numTxsToProve)].map(() =>
        proofProvider.proveTx(unprovenCallTx, {
          timeout,
          zkConfig
        })
      )
    );
    expect(results).toHaveLength(numTxsToProve);
    results.forEach((result) => {
      expect(result).toBeDefined();
      expect(result.contractCalls).toHaveLength(1);
      expect(result.contractCalls[0]).toBeInstanceOf(ContractCall);
      expect((result.contractCalls[0] as ContractCall).entryPoint).toEqual(circuitId);
    });
  });
});<|MERGE_RESOLUTION|>--- conflicted
+++ resolved
@@ -31,17 +31,11 @@
 import { NodeZkConfigProvider } from '@midnight-ntwrk/midnight-js-node-zk-config-provider';
 import type { ProofProvider, ZKConfig } from '@midnight-ntwrk/midnight-js-types';
 import { getImpureCircuitIds } from '@midnight-ntwrk/midnight-js-types';
-<<<<<<< HEAD
-import type { CounterCircuits } from '@/e2e/counter-types';
+import path from 'path';
+
+import { createInitialPrivateState } from '@/e2e/contract';
 import * as api from '@/e2e/counter-api';
 import { CounterConfiguration, counterContractInstance } from '@/e2e/counter-api';
-=======
-import path from 'path';
-
-import * as api from '@/e2e/api';
-import { CounterConfiguration, counterContractInstance } from '@/e2e/api';
->>>>>>> 9b9df7b7
-import { createInitialPrivateState } from '@/e2e/contract';
 import type { CounterCircuits } from '@/e2e/counter-types';
 import {
   createLogger,
