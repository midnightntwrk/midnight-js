--- conflicted
+++ resolved
@@ -25,12 +25,8 @@
   type TestEnvironment
 } from '@/infrastructure';
 import { type ContractConfiguration } from '@/infrastructure';
-<<<<<<< HEAD
+
 import * as api from '../counter-api';
-=======
-
-import * as api from '../api';
->>>>>>> 9b9df7b7
 
 export class CounterConfiguration implements ContractConfiguration {
   readonly privateStateStoreName;
