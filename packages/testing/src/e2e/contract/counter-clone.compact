--- conflicted
+++ resolved
@@ -11,18 +11,10 @@
 
 export circuit decrement(amount: Uint<16>): [] {
   round.decrement(disclose(amount));
-<<<<<<< HEAD
-  private_increment();
-=======
   privateIncrement();
->>>>>>> 52144b39
 }
 
 export circuit reset(): [] {
   round.resetToDefault();
-<<<<<<< HEAD
-  private_increment();
-=======
   privateIncrement();
->>>>>>> 52144b39
 }