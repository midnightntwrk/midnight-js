--- conflicted
+++ resolved
@@ -13,12 +13,8 @@
  * limitations under the License.
  */
 
-<<<<<<< HEAD
+export * from './constants';
 export * from './counter-api';
-=======
-export * from './api';
-export * from './constants';
->>>>>>> 9b9df7b7
 export * from './counter-clone-types';
 export * from './counter-types';
 export * from './simple-types';